--- conflicted
+++ resolved
@@ -30,9 +30,6 @@
 
 from .site import Site
 
-<<<<<<< HEAD
 from .media_models import Document
 from .media_models import DocumentForm
-=======
-from .configuration import Configuration
->>>>>>> 6adab96b
+from .configuration import Configuration