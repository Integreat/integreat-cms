# Language file for the german translation of the Integreat CMS
# Copyright (C) 2019 Integreat
# This file is distributed under the same license as the CMS package.
# Timo Ludwig <ludwig@integreat-app.de>, 2019.
#
msgid ""
msgstr ""
"Project-Id-Version: 1.0\n"
"Report-Msgid-Bugs-To: \n"
<<<<<<< HEAD
"POT-Creation-Date: 2019-10-27 02:56+0200\n"
=======
"POT-Creation-Date: 2019-10-28 17:48+0100\n"
>>>>>>> 2b4467b7
"PO-Revision-Date: YEAR-MO-DA HO:MI+ZONE\n"
"Last-Translator: Timo Ludwig <ludwig@integreat-app.de>\n"
"Language-Team:\n"
"Language: German\n"
"MIME-Version: 1.0\n"
"Content-Type: text/plain; charset=UTF-8\n"
"Content-Transfer-Encoding: 8bit\n"
"Plural-Forms: nplurals=2; plural=(n != 1);\n"

#: models/extra_template.py:20
msgid "No"
msgstr "Nein"

#: models/extra_template.py:21
msgid "Append postal code to URL"
msgstr "PLZ an die URL anhängen"

#: models/extra_template.py:22
msgid "Add postal code to post parameters"
msgstr "PLZ zu den Post-Parametern hinzufügen"

#: models/language.py:23
msgid "Left to right"
msgstr "Links nach Rechts"

#: models/language.py:24
msgid "Right to left"
msgstr "Rechts nach Links"

#: models/page.py:160
msgid "Draft"
msgstr "Entwurf"

#: models/page.py:161
msgid "Pending Review"
msgstr "Review ausstehend"

#: models/page.py:162
msgid "Finished Review"
msgstr "Review abgeschlossen"

#: models/region.py:20 templates/language_tree/tree.html:31
#: templates/users/admin/list.html:33 templates/users/admin/user.html:82
#: templates/users/region/list.html:28 templates/users/region/user.html:73
msgid "Active"
msgstr "Aktiv"

#: models/region.py:21
msgid "Hidden"
msgstr "Versteckt"

#: models/region.py:22
msgid "Archived"
msgstr "Archiviert"

#: templates/_base.html:11 templates/extras/list.html:15
#: templates/language_tree/tree.html:15 templates/media/medialist.html:8
#: templates/pages/archive.html:13 templates/pages/tree.html:28
#: templates/pois/list.html:15 templates/push_notifications/list.html:9
#: templates/regions/list.html:14 templates/users/admin/list.html:14
#: templates/users/region/list.html:9
msgid "Search"
msgstr "Suchen"

#: templates/_base.html:28 templates/_base.html:43
msgid "Network Management"
msgstr "Netzwerkverwaltung"

#: templates/_base.html:86
msgid "Help"
msgstr "Hilfe"

#: templates/_base.html:90
msgid "Author Chat"
msgstr "Autorenchat"

#: templates/_base.html:94
msgid "Django Administration"
msgstr "Django Administration"

#: templates/_base.html:98
msgid "Log out"
msgstr "Abmelden"

#: templates/_base.html:105 templates/registration/login.html:10
msgid "Integreat Logo"
msgstr "Integreat Logo"

#: templates/_base.html:111
msgid "My Dashboard"
msgstr "Mein Dashboard"

#: templates/_base.html:115
msgid "Translation Report"
msgstr "Übersetzungs-Bericht"

#: templates/_base.html:120 templates/analytics/translation_coverage.html:7
#: templates/regions/region.html:122
#: templates/statistics/statistics_dashboard.html:7
msgid "Statistics"
msgstr "Statistiken"

#: templates/_base.html:125
msgid "Media Library"
msgstr "Medienbibliothek"

<<<<<<< HEAD
#: templates/_base.html:129 templates/pages/tree.html:10
#: templates/regions/region.html:190
=======
#: templates/_base.html:129 templates/pages/tree.html:12
#: templates/regions/region.html:174
>>>>>>> 2b4467b7
msgid "Pages"
msgstr "Seiten"

#: templates/_base.html:133 templates/regions/region.html:102
#: templates/regions/region.html:191
msgid "Events"
msgstr "Veranstaltungen"

#: templates/_base.html:137 templates/pois/list.html:9
msgid "Points of Interest"
msgstr "POIs"

#: templates/_base.html:141 templates/_base.html:186
#: templates/regions/region.html:188
msgid "Users"
msgstr "Benutzer"

#: templates/_base.html:145 templates/_base.html:202
msgid "Feedback"
msgstr "Feedback"

#: templates/_base.html:149 templates/regions/region.html:109
msgid "Push Notifications"
msgstr "Push-Benachrichtigungen"

#: templates/_base.html:153
msgid "PDF Export"
msgstr "PDF Export"

#: templates/_base.html:157 templates/extras/list.html:9
msgid "Extras"
msgstr "Extras"

#: templates/_base.html:161
msgid "Imprint"
msgstr "Impressum"

#: templates/_base.html:165 templates/language_tree/tree.html:9
msgid "Language tree"
msgstr "Sprach-Baum"

#: templates/_base.html:169 templates/_base.html:206
#: templates/statistics/statistics_dashboard.html:59
msgid "Settings"
msgstr "Einstellungen"

#: templates/_base.html:174
msgid "Admin Dashboard"
msgstr "Admin Dashboard"

#: templates/_base.html:178 templates/users/admin/user.html:91
msgid "Regions"
msgstr "Regionen"

#: templates/_base.html:182 templates/regions/region.html:189
msgid "Languages"
msgstr "Sprachen"

#: templates/_base.html:190 templates/users/admin/user.html:86
#: templates/users/region/user.html:77
msgid "Roles"
msgstr "Rollen"

#: templates/_base.html:194
msgid "Organizations"
msgstr "Organisationen"

#: templates/_base.html:198
msgid "Extra templates"
msgstr "Extra-Vorlagen"

#: templates/_raw.html:9
msgid "Integreat Backend"
msgstr "Integreat CMS"

#: templates/analytics/translation_coverage.html:13
msgid "Translation Coverage"
msgstr "Abdeckung der Übersetzungen"

#: templates/error_handler/csrf_failure.html:6
msgid "CSRF Error"
msgstr "CSRF Fehler"

#: templates/error_handler/csrf_failure.html:8
msgid "Please try to reload the page."
msgstr "Bitte versuchen Sie die Seite neu zu laden."

#: templates/error_handler/csrf_failure.html:11
#: templates/error_handler/http_error.html:12
msgid "Return back home"
msgstr "Zurück zur Startseite"

#: templates/error_handler/http_error.html:6
msgid "Error"
msgstr "Fehler"

#: templates/extra_templates/extra_template.html:13
#, python-format
msgid "Edit extra template \"%(extra_template_name)s\""
msgstr "Extra-Vorlage \"%(extra_template_name)s\" bearbeiten"

#: templates/extra_templates/extra_template.html:16
msgid "Create new extra template"
msgstr "Neue Extra-Vorlage erstellen"

#: templates/extra_templates/extra_template.html:22
#: templates/language_tree/tree_node.html:19
#: templates/languages/language.html:21
#: templates/organizations/organization.html:21 templates/pages/page.html:37
#: templates/pages/sbs_page.html:38 templates/pois/poi.html:27
#: templates/push_notifications/push_notification.html:26
#: templates/regions/region.html:21 templates/roles/role.html:21
#: templates/users/admin/user.html:21 templates/users/region/user.html:21
msgid "Save"
msgstr "Speichern"

#: templates/extra_templates/extra_template.html:24
msgid "Create"
msgstr "Erstellen"

#: templates/extra_templates/extra_template.html:34
#: templates/organizations/organization.html:31
#: templates/regions/region.html:31 templates/users/admin/user.html:31
#: templates/users/region/user.html:31
msgid "General Settings"
msgstr "Allgemeine Einstellungen"

#: templates/extra_templates/extra_template.html:39
msgid "Extra name"
msgstr "Extra Name"

#: templates/extra_templates/extra_template.html:40
msgid "Enter the extra's name here"
msgstr "Name des Extras hier eingeben"

#: templates/extra_templates/extra_template.html:43
msgid "Slug of the extra"
msgstr "Alias des Extras"

#: templates/extra_templates/extra_template.html:44
msgid "Leave blank to generate unique slug from name"
msgstr ""
"Dieses Feld freilassen, um einen eindeutigen Alias aus dem Namen zu "
"generieren"

#: templates/extra_templates/extra_template.html:47
msgid "URL of the extra"
msgstr "URL des Extras"

#: templates/extra_templates/extra_template.html:48
msgid "Enter the extra's url here"
msgstr "URL des Extras hier eingeben"

#: templates/extra_templates/extra_template.html:51
msgid "Thumbnail of the extra"
msgstr "Thumbnail des Extras"

#: templates/extra_templates/extra_template.html:52
msgid "Enter the extra's thumbnail here"
msgstr "URL des Extra-Thumbnails hier eingeben"

#: templates/extra_templates/extra_template.html:60
#: templates/organizations/organization.html:54
#: templates/regions/region.html:98 templates/users/admin/user.html:67
#: templates/users/region/user.html:67
msgid "Extended Settings"
msgstr "Erweiterte Einstellungen"

#: templates/extra_templates/extra_template.html:63
msgid "Post data of the extra in JSON (optional)"
msgstr "Post-Parameter des Extras im JSON-Formt (optional)"

#: templates/extra_templates/extra_template.html:64
msgid "Enter the extra's post data in JSON here"
msgstr "Post-Parameter des Extras hier im JSON-Formt eingeben"

#: templates/extra_templates/extra_template.html:71
msgid "Does the extra make use of its region's postal code?"
msgstr "Verwendet das Extra die PLZ seiner Region?"

#: templates/extra_templates/list.html:9
msgid "Extra Templates"
msgstr "Extra-Vorlagen"

#: templates/extra_templates/list.html:14
msgid "Create extra template"
msgstr "Neue Extra-Vorlage erstellen"

#: templates/extra_templates/list.html:24 templates/extras/list.html:31
#: templates/media/medialist.html:22 templates/organizations/list.html:24
#: templates/regions/list.html:28 templates/roles/list.html:24
msgid "Name"
msgstr "Name"

#: templates/extra_templates/list.html:25 templates/organizations/list.html:25
msgid "Slug"
msgstr "URL-Parameter"

#: templates/extra_templates/list.html:26
msgid "URL"
msgstr "URL"

#: templates/extra_templates/list.html:27 templates/languages/list.html:30
#: templates/pages/tree.html:82 templates/regions/list.html:32
msgid "Last updated"
msgstr "Zuletzt aktualisiert"

#: templates/extra_templates/list.html:28 templates/languages/list.html:29
#: templates/regions/list.html:31
msgid "Created"
msgstr "Erstellt"

#: templates/extra_templates/list.html:37
msgid "No extra templates available yet."
msgstr "Noch keine Extra-Vorlagen vorhanden."

#: templates/extras/list.html:20
msgid "Manage extra templates"
msgstr "Extra-Vorlagen verwalten"

#: templates/extras/list.html:32
msgid "Active since"
msgstr "Aktiv seit"

#: templates/extras/list.html:33
msgid "Actions"
msgstr "Aktionen"

#: templates/extras/list.html:42
msgid "No extras available yet."
msgstr "Noch keine Extras vorhanden."

#: templates/extras/list_row.html:22
msgid "Deactivate"
msgstr "Deaktivieren"

#: templates/extras/list_row.html:26
msgid "Activate"
msgstr "Aktivieren"

#: templates/language_tree/tree.html:19
msgid "Create language tree node"
msgstr "Sprach-Knoten hinzufügen"

#: templates/language_tree/tree.html:30
#: templates/language_tree/tree_node.html:28 templates/pois/poi.html:90
#: templates/push_notifications/push_notification.html:62
msgid "Language"
msgstr "Sprache"

#: templates/language_tree/tree.html:46
msgid "No language tree available yet."
msgstr "Noch kein Sprach-Baum vorhanden."

#: templates/language_tree/tree_node.html:12
msgid "Edit language tree node"
msgstr "Knoten bearbeiten"

#: templates/language_tree/tree_node.html:14
msgid "Add language"
msgstr "Sprache hinzufügen"

#: templates/language_tree/tree_node.html:37
msgid "Source Language"
msgstr "Quell-Sprache"

#: templates/language_tree/tree_node.html:47
msgid "Activate language"
msgstr "Sprache aktivieren"

#: templates/languages/language.html:13
#, python-format
msgid "Edit language \"%(translated_language_name)s\""
msgstr "Sprache \"%(translated_language_name)s\" bearbeiten"

#: templates/languages/language.html:16
msgid "Create new language"
msgstr "Neue Sprache erstellen"

#: templates/languages/language.html:29
msgid "Name in English"
msgstr "Name auf Englisch"

#: templates/languages/language.html:30
msgid "Enter the language's name in english here"
msgstr "Name der Sprache auf Englisch hier eingeben"

#: templates/languages/language.html:34 templates/languages/list.html:26
msgid "Native name"
msgstr "Nativer Name"

#: templates/languages/language.html:35
msgid "Enter the language's native name here"
msgstr "Nativen Name der Sprache hier eingeben"

#: templates/languages/language.html:39 templates/languages/list.html:27
msgid "Code"
msgstr "Code"

#: templates/languages/language.html:40
msgid "Enter the language's code here"
msgstr "Sprach-Code hier eingeben"

#: templates/languages/language.html:44 templates/languages/list.html:28
msgid "Text direction"
msgstr "Schreibrichtung"

#: templates/languages/language.html:45
msgid "Select text direction here"
msgstr "Schreibrichtung auswählen"

#: templates/languages/list.html:9
msgid "Manage Languages"
msgstr "Sprachen"

#: templates/languages/list.html:14
msgid "Create language"
msgstr "Sprache hinzufügen"

#: templates/languages/list.html:25
msgid "Name in"
msgstr "Name auf"

#: templates/languages/list.html:39
msgid "No languages available yet."
msgstr "Noch keine Sprachen vorhanden."

#: templates/media/mediaedit.html:12
msgid "Submit"
msgstr "Absenden"

#: templates/media/mediaedit.html:15
msgid "Return"
msgstr "Zurück"

#: templates/media/medialist.html:12
msgid "Upload File"
msgstr "Datei hochladen"

#: templates/media/medialist.html:23
msgid "Date"
msgstr "Datum"

#: templates/media/medialist.html:24 templates/pages/archive.html:22
msgid "Operations"
msgstr "Optionen"

#: templates/organizations/list.html:9
msgid "Manage Organizations"
msgstr "Organisationen"

#: templates/organizations/list.html:14
msgid "Create organization"
msgstr "Organisation erstellen"

#: templates/organizations/list.html:26
msgid "Thumbnail"
msgstr "Vorschaubild"

#: templates/organizations/list.html:35
msgid "No organizations available yet."
msgstr "Noch keine Organisationen vorhanden."

#: templates/organizations/organization.html:13
#, python-format
msgid "Edit organization \"%(organization_name)s\""
msgstr "Organisation \"%(organization_name)s\" bearbeiten"

#: templates/organizations/organization.html:16
msgid "Create new organization"
msgstr "Neue Organisation erstellen"

#: templates/organizations/organization.html:22 templates/pages/page.html:41
#: templates/regions/region.html:22
msgid "Publish"
msgstr "Veröffentlichen"

#: templates/organizations/organization.html:36
msgid "Organizationname"
msgstr "Organisationsname"

#: templates/organizations/organization.html:37
msgid "Enter the organization's name here"
msgstr "Name der Organisation hier eingeben"

#: templates/organizations/organization.html:40
msgid "Slug of the organization"
msgstr "Slug der Organisation"

#: templates/organizations/organization.html:41
msgid "Enter the organization's slug here"
msgstr "URL-Parameter der Organisation hier eingeben"

#: templates/organizations/organization.html:44
msgid "Thumbnail of the organization"
msgstr "Thumbnail der Organisation"

#: templates/organizations/organization.html:45
msgid "Enter the organization's thumbnail here"
msgstr "Name der Organisations-Thumbnail hier eingeben"

#: templates/organizations/organization.html:66 templates/pages/page.html:179
#: templates/pois/poi.html:133 templates/regions/region.html:78
msgid "Set icon"
msgstr "Icon festlegen"

#: templates/pages/_page_permission_table.html:29
msgid "Editors"
msgstr "Bearbeiter"

#: templates/pages/_page_permission_table.html:30
msgid "These users can edit this page, but are not allowed to publish it."
msgstr ""
"Diese Benutzer können die Seite bearbeiten, aber nicht veröffentlichen."

#: templates/pages/_page_permission_table.html:46
#: templates/pages/_page_permission_table.html:77
#: templates/registration/login.html:26 templates/registration/login.html:28
#: templates/users/admin/list.html:28 templates/users/admin/user.html:36
#: templates/users/region/list.html:23 templates/users/region/user.html:36
msgid "Username"
msgstr "Benutzername"

#: templates/pages/_page_permission_table.html:55
msgid "Add to editors"
msgstr "Zu Bearbeitern hinzufügen"

#: templates/pages/_page_permission_table.html:60
msgid "Publishers"
msgstr "Veröffentlicher"

#: templates/pages/_page_permission_table.html:61
msgid "These users can edit and publish this page."
msgstr "Diese Benutzer können die Seite bearbeiten und veröffentlichen"

#: templates/pages/_page_permission_table.html:86
msgid "Add to publishers"
msgstr "Erlaubnis zum Veröffentlichen erteilen"

#: templates/pages/archive.html:8
msgid "Archived Pages"
msgstr "Archivierte Seiten"

#: templates/pages/archive.html:21 templates/pages/page.html:99
#: templates/pois/list.html:32 templates/pois/poi.html:36
#: templates/push_notifications/list.html:24
#: templates/push_notifications/push_notification.html:49
msgid "Title"
msgstr "Titel"

#: templates/pages/archive.html:33
msgid "Restore page"
msgstr "Seite wiederherstellen"

#: templates/pages/archive.html:38
msgid "Restore"
msgstr "Wiederherstellen"

#: templates/pages/archive.html:45
msgid "Please confirm that you really want to restore this page"
msgstr "Bitte bestätigen Sie, dass diese Seite wiederhergestellt werden soll"

#: templates/pages/archive.html:47
msgid "All translations of this page will also be restored."
msgstr "Alle Übersetzungen dieser Seite werden wiederhergestellt."

#: templates/pages/archive.html:51
msgid "Yes, restore this page now."
msgstr "Ja, die Seite wiederherstellen."

#: templates/pages/archive.html:53
#: templates/pages/confirmation_popups/archive_page.html:13
#: templates/pages/confirmation_popups/delete_page.html:13
#: templates/regions/region.html:200
#: templates/users/confirmation_popups/delete_region_user.html:12
#: templates/users/confirmation_popups/delete_user.html:12
msgid "Cancel"
msgstr "Abbrechen"

#: templates/pages/archive.html:65 templates/pages/tree.html:99
msgid "No pages available yet."
msgstr "Noch keine Seiten vorhanden."

#: templates/pages/confirmation_popups/archive_page.html:5
msgid "Please confirm that you really want to archive this page"
msgstr "Bitte bestätigen Sie, dass diese Seite archiviert werden soll."

#: templates/pages/confirmation_popups/archive_page.html:7
msgid "All translations of this page will also be archived."
msgstr "Es werden auch alle Übersetzungen dieser Seite archiviert."

#: templates/pages/confirmation_popups/archive_page.html:11
msgid "Yes, archive this page now."
msgstr "Ja, diese Seite jetzt archivieren"

#: templates/pages/confirmation_popups/delete_page.html:5
msgid "Please confirm that you really want to delete this page"
msgstr "Bitte bestätigen Sie, dass diese Seite gelöscht werden soll"

#: templates/pages/confirmation_popups/delete_page.html:7
msgid "All translations of this page will also be deleted."
msgstr "Alle Übersetzungen dieser Seite werden gelöscht."

#: templates/pages/confirmation_popups/delete_page.html:11
msgid "Yes, delete this page now."
msgstr "Ja, die Seite jetzt löschen."

#: templates/pages/page.html:16
#, python-format
msgid "Edit page \"%(page_title)s\""
msgstr "Seite \"%(page_title)s\" bearbeiten"

#: templates/pages/page.html:23 templates/pages/tree.html:67
#: templates/pages/tree.html:71
msgid "Title in"
msgstr "Titel auf"

#: templates/pages/page.html:27 templates/pages/tree_row.html:59
msgid "Create new translation"
msgstr "Neue Übersetzung erstellen"

#: templates/pages/page.html:30
msgid "Create new page"
msgstr "Neue Seite erstellen"

#: templates/pages/page.html:77
msgid "Side by side view"
msgstr "Übersetzungen nebeneinander anzeigen"

#: templates/pages/page.html:86 templates/pois/poi.html:73
#: templates/regions/region.html:40
msgid "Permalink"
msgstr ""

#: templates/pages/page.html:88 templates/pois/poi.html:75
#: templates/regions/region.html:42
msgid " Leave blank to generate unique permalink from title"
msgstr ""
" Dieses Feld freilassen, um eine eindeutigen Permalink aus dem Titel zu "
"generieren"

#: templates/pages/page.html:100 templates/pages/sbs_page.html:30
#: templates/pois/poi.html:37
msgid "Insert title here"
msgstr "Titel hier eingeben"

#: templates/pages/page.html:102
#: templates/push_notifications/push_notification.html:54
msgid "Content"
msgstr "Inhalt"

#: templates/pages/page.html:103 templates/pages/sbs_page.html:33
msgid "Insert content here"
msgstr "Inhalt hier eingeben"

#: templates/pages/page.html:107 templates/pois/poi.html:120
#: templates/regions/list.html:33 templates/regions/region.html:85
msgid "Status"
msgstr "Status"

#: templates/pages/page.html:125
msgid "Settings for all translations"
msgstr "Einstellungen für alle Übersetzungen"

#: templates/pages/page.html:135
msgid "Visibility"
msgstr "Sichtbarkeit"

#: templates/pages/page.html:143
msgid "Positioning"
msgstr "Anordnung"

#: templates/pages/page.html:144
msgid "Relationship"
msgstr "Verhältnis"

#: templates/pages/page.html:148
msgid "Page"
msgstr "Seite"

#: templates/pages/page.html:155
msgid "Embed live content"
msgstr "Live-Inhalte einbinden"

#: templates/pages/page.html:157
msgid "Search page"
msgstr "Seite suchen"

#: templates/pages/page.html:160
msgid "Embed before content"
msgstr "Vor Inhalt einbinden"

#: templates/pages/page.html:161
msgid "Embed after content"
msgstr "Nach Inhalt einbinden"

#: templates/pages/page.html:168
msgid "Additional permissions for this page"
msgstr "Zusätzliche Berechtigungen für diese Seite"

#: templates/pages/page.html:169
msgid ""
"This affects only users, who don't have the permission to change arbitrary "
"pages anyway."
msgstr ""
"Dies betrifft nur Benutzer, die nicht ohnehin die Berechtigung haben, "
"beliebige Seiten zu ändern."

#: templates/pages/page.html:175 templates/pois/poi.html:129
#: templates/regions/region.html:68
msgid "Icon"
msgstr "Icon"

#: templates/pages/page.html:185 templates/pages/tree_row.html:82
msgid "Archive page"
msgstr "Seite archivieren"

#: templates/pages/page.html:187
msgid "Page is archived."
msgstr "Die Seite wurde archiviert."

#: templates/pages/page.html:190
msgid "Archive this page"
msgstr "Diese Seite archivieren"

#: templates/pages/page.html:196 templates/pages/tree_row.html:91
msgid "Delete page"
msgstr "Seite löschen"

#: templates/pages/page.html:198 templates/pages/tree_row.html:87
#: views/pages/page.py:227
msgid "You cannot delete a page which has children."
msgstr "Sie können keine Seite löschen, die Unterseiten besitzt."

#: templates/pages/page.html:201
msgid "Delete this page"
msgstr "Diese Seite löschen"

#: templates/pages/sbs_page.html:11
#, python-format
msgid ""
"Translate \"%(page_title)s\" from %(source_language)s to %(target_language)s"
msgstr ""
"Übersetze \"%(page_title)s\" von %(source_language)s nach %(target_language)s"

#: templates/pages/sbs_page.html:40
msgid "Go Back to Page Editor"
msgstr "Zurück zum Seiten-Editor"

#: templates/pages/tree.html:17
msgid "Archived pages"
msgstr "Archivierte Seiten"

#: templates/pages/tree.html:39
msgid "Upload"
msgstr "Hochladen"

#: templates/pages/tree.html:48 templates/pages/tree.html:52
msgid "Create page"
msgstr "Seite erstellen"

#: templates/pages/tree.html:51
msgid "You can only create pages in the default language"
msgstr "Sie können Seiten nur in der Standard-Sprache anlegen"

#: templates/pages/tree.html:65 templates/pois/list.html:31
msgid "ID"
msgstr ""

#: templates/pages/tree.html:66
msgid "Version"
msgstr "Version"

#: templates/pages/tree.html:83
msgid "Options"
msgstr "Optionen"

#: templates/pages/tree_row.html:20 templates/pages/tree_row.html:33
msgid "Translation not available"
msgstr "Übersetzung nicht verfügbar"

#: templates/pages/tree_row.html:46
msgid "Currently in translation"
msgstr "Wird momentan übersetzt"

#: templates/pages/tree_row.html:50
msgid "Translation outdated"
msgstr "Übersetzung is veraltet"

#: templates/pages/tree_row.html:54
msgid "Edit translation"
msgstr "Diese Übersetzung bearbeiten"

#: templates/pages/tree_row.html:75
msgid "View page"
msgstr "Seite ansehen"

#: templates/pages/tree_row.html:78
msgid "Edit page"
msgstr "Seite bearbeiten"

#: templates/pages/tree_row.html:97
msgid "Download page"
msgstr "Seite herunterladen"

#: templates/pois/list.html:20
msgid "Create POI"
msgstr "POI erstellen"

#: templates/pois/list.html:42 templates/pois/poi.html:49
msgid "Address"
msgstr "Adresse"

#: templates/pois/list.html:43 templates/pois/poi.html:53
msgid "Postal Code"
msgstr "Postleitzahl"

#: templates/pois/list.html:44 templates/pois/poi.html:56
msgid "City"
msgstr "Stadt"

#: templates/pois/list.html:45 templates/pois/poi.html:59
msgid "Country"
msgstr "Land"

#: templates/pois/list.html:54
msgid "No POIs available yet."
msgstr "Noch keine POIs vorhanden."

#: templates/pois/poi.html:16
#, python-format
msgid "Edit poi \"%(poi_title)s\""
msgstr "POI \"%(poi_title)s\" bearbeiten"

#: templates/pois/poi.html:19
msgid "Create new POI translation"
msgstr "Neue POI Übersetzung erstellen"

#: templates/pois/poi.html:22
msgid "Create new point of interest"
msgstr "Neuen POI erstellen"

#: templates/pois/poi.html:39
msgid "Short description"
msgstr "Kurzbeschreibung"

#: templates/pois/poi.html:40
msgid "Insert short description here"
msgstr "Kurzbeschreibung hier eingeben"

#: templates/pois/poi.html:43
msgid "Description"
msgstr "Beschreibung"

#: templates/pois/poi.html:44
msgid "Insert description here"
msgstr "Beschreibung hier eingeben"

#: templates/pois/poi.html:50
msgid "Street"
msgstr "Straße"

#: templates/pois/poi.html:51
msgid "Insert street here"
msgstr "Straße hier eingeben"

#: templates/pois/poi.html:54
msgid "Insert postal code here"
msgstr "Postleitzahl hier eingeben"

#: templates/pois/poi.html:57
msgid "Insert city here"
msgstr "Stadt hier eingeben"

#: templates/pois/poi.html:60
msgid "Insert country here"
msgstr "Land hier eingeben"

#: templates/pois/poi.html:64
msgid "Position"
msgstr "Position"

#: templates/pois/poi.html:65 templates/regions/region.html:63
msgid "Longitude"
msgstr "Geographische Länge"

#: templates/pois/poi.html:66
msgid "Insert longitude here"
msgstr "Geographische Länge hier eingeben"

#: templates/pois/poi.html:68 templates/regions/region.html:60
msgid "Latitude"
msgstr "Geographische Breite"

#: templates/pois/poi.html:69
msgid "Insert latitude here"
msgstr "Geographische Breite hier eingeben"

#: templates/pois/poi.html:91
#: templates/push_notifications/push_notification.html:63
msgid "Current language"
msgstr "Aktuelle Sprache"

#: templates/pois/poi.html:97
#: templates/push_notifications/push_notification.html:70
msgid "Translations"
msgstr "Übersetzungen"

#: templates/push_notifications/list.html:13
msgid "Create push notification"
msgstr "Push-Benachrichtigung verfassen"

#: templates/push_notifications/list.html:27
#: templates/push_notifications/push_notification.html:43
msgid "Channel"
msgstr "Kanal"

#: templates/push_notifications/list.html:39
msgid "Sent"
msgstr "Gesendet"

#: templates/push_notifications/list.html:49
msgid "No push notifications available yet."
msgstr "Noch keine Push-Benachrichtigungen vorhanden."

#: templates/push_notifications/push_notification.html:15
#, python-format
msgid "Edit push notification \"%(push_notification_title)s\""
msgstr "Push Benachrichtigung \"%(push_notification_title)s\" bearbeiten"

#: templates/push_notifications/push_notification.html:18
msgid "Create new translation for push notification"
msgstr "Übersetzung für Push-Benachrichtigung erstellen"

#: templates/push_notifications/push_notification.html:21
msgid "Create new push notification"
msgstr "Neue Push-Benachrichtigung verfassen"

#: templates/push_notifications/push_notification.html:27
msgid "Save & Send"
msgstr "Speichern & Senden"

#: templates/push_notifications/push_notification.html:34
#, python-format
msgid ""
"This push notification has already been sent on the "
"%(push_notification_sent_date)s."
msgstr ""
"Diese Push-Benachrichtigung wurde bereits am %(push_notification_sent_date)s "
"gesendet."

#: templates/push_notifications/push_notification.html:44
msgid "This affects all translations of this notification."
msgstr "Dies betrifft alle Übersetzungen dieser Benachrichtigung"

#: templates/push_notifications/push_notification.html:45
msgid "Insert channel name here"
msgstr "Kanal-Name hier eingeben"

#: templates/push_notifications/push_notification.html:50
#, python-format
msgid "Insert title in %(language)s here"
msgstr "Titel auf %(language)s hier eingeben"

#: templates/push_notifications/push_notification.html:55
#, python-format
msgid "Insert content in %(language)s here"
msgstr "Inhalt auf %(language)s hier eingeben"

#: templates/regions/list.html:9
msgid "Manage Regions"
msgstr "Regionen"

#: templates/regions/list.html:18
msgid "Create region"
msgstr "Region erstellen"

#: templates/regions/list.html:29
msgid "CMS-URL"
msgstr "CMS-URL"

#: templates/regions/list.html:30
msgid "WebApp-URL"
msgstr "WebApp-URL"

#: templates/regions/list.html:42
msgid "No regions available yet."
msgstr "Noch keine Regionen vorhanden."

#: templates/regions/region.html:13
#, python-format
msgid "Edit region \"%(region_name)s\""
msgstr "Region \"%(region_name)s\" bearbeiten"

#: templates/regions/region.html:16
msgid "Create new region"
msgstr "Neue Region erstellen"

#: templates/regions/region.html:36
msgid "Name of the region"
msgstr "Name der Region"

#: templates/regions/region.html:37
msgid "Enter the region's name here"
msgstr "Name der Region hier eingeben"

#: templates/regions/region.html:51
msgid "E-mail-address of the administrator"
msgstr "E-Mail-Adresse des Administrators"

#: templates/regions/region.html:52
msgid "Enter the administrator's e-mail-address here"
msgstr "E-Mail-Adresse des Administrators hier eingeben"

#: templates/regions/region.html:56
msgid "Postal code"
msgstr "Postleitzahl"

#: templates/regions/region.html:57
msgid "Enter postal code here"
msgstr "Postleitzahl hier eingeben"

#: templates/regions/region.html:59
msgid "Coordinates"
msgstr "Koordinaten"

#: templates/regions/region.html:61
msgid "Enter latitude here"
msgstr "Geographische Breite hier eingeben"

#: templates/regions/region.html:64
msgid "Enter longitude here"
msgstr "Geographische Länge hier eingeben"

#: templates/regions/region.html:104
msgid "Activate events"
msgstr "Veranstaltungen aktivieren"

#: templates/regions/region.html:111
msgid "Activate push notifications"
msgstr "Push-Benachrichtigungen aktivieren"

#: templates/regions/region.html:115
msgid "Push notification channels"
msgstr "Push-Benachrichtigungskanäle"

#: templates/regions/region.html:116
msgid "Enter multiple channels separated by spaces."
msgstr "Mehrere Kanäle mit Leerzeichen getrennt eingeben."

#: templates/regions/region.html:117
msgid "Enter push notification channels here"
msgstr "Push-Benachrichtigungskanäle hier eingeben"

#: templates/regions/region.html:124
msgid "Activate statistics"
msgstr "Statistiken aktivieren"

#: templates/regions/region.html:128
msgid "Activate SSL verification for Matomo"
msgstr "SSL-Verifikation für Matomo aktivieren"

#: templates/regions/region.html:132
msgid "Enter URL for Matomo here"
msgstr "Matomo-URL hier eingeben"

#: templates/regions/region.html:136
msgid "Enter token for Matomo here"
msgstr "Matomo-Token hier eingeben"

#: templates/regions/region.html:147
msgid "Duplicate content of another region"
msgstr "Inhalte aus einer anderen Region duplizieren"

#: templates/regions/region.html:150
msgid "Copy languages, pages and media from another region"
msgstr "Sprachen, Seiten und Medien aus einer anderen Region kopieren"

#: templates/regions/region.html:165
#, python-format
msgid "Delete region \"%(region_name)s\""
msgstr "Region \"%(region_name)s\" löschen"

#: templates/regions/region.html:176
msgid "Please confirm that you really want to delete this region."
msgstr "Bitte bestätigen Sie, dass diese Region gelöscht werden soll"

#: templates/regions/region.html:178
msgid ""
"This can not be reversed. All pages, events, POIs and users of this region "
"will also be deleted."
msgstr ""
"Dies kann nicht rückgängig gemacht werden. Alle Seiten, Veranstaltungen, "
"POIs und Benutzer dieser Region werden ebenfalls gelöscht."

#: templates/regions/region.html:182
msgid "Summary of deleted objects"
msgstr "Zusammenfassung der zu löschenden Objekte"

#: templates/regions/region.html:186
msgid "Region"
msgstr "Region"

#: templates/regions/region.html:192
msgid "POIs"
msgstr "POIs"

#: templates/regions/region.html:198
msgid "Yes, delete this region now"
msgstr "Ja, diese Region jetzt löschen"

#: templates/registration/login.html:18
msgid "The username or the password is incorrect."
msgstr "Der Benutzername oder das Passwort ist falsch."

#: templates/registration/login.html:18
#: templates/registration/password_reset_form.html:16
msgid "Please try again."
msgstr "Bitte versuchen Sie es erneut."

#: templates/registration/login.html:33 templates/registration/login.html:35
#: templates/registration/password_reset_confirm.html:22
#: templates/registration/password_reset_confirm.html:24
msgid "Password"
msgstr "Passwort"

#: templates/registration/login.html:40
msgid "Log in"
msgstr "Anmelden"

#: templates/registration/login.html:43
msgid "Forgot your password?"
msgstr "Passwort vergessen?"

#: templates/registration/password_reset_confirm.html:9
msgid "Choose new password"
msgstr "Neues Passwort festlegen"

#: templates/registration/password_reset_confirm.html:29
#: templates/registration/password_reset_confirm.html:31
msgid "Repeat password"
msgstr "Passwort wiederholen"

#: templates/registration/password_reset_confirm.html:36
msgid "Set new password"
msgstr "Neues Passwort setzen"

#: templates/registration/password_reset_confirm.html:43
msgid "The password reset link is invalid."
msgstr "Der Link zum Zurücksetzen des Passworts ist ungültig."

#: templates/registration/password_reset_confirm.html:44
msgid "Maybe it's already been used."
msgstr "Vielleicht wurde er schon genutzt."

#: templates/registration/password_reset_confirm.html:46
#, python-format
msgid "Please generate <a href=\"%(password_reset_url)s\">a new link</a>."
msgstr ""
"Bitte erzeugen Sie <a href=\"%(password_reset_url)s\">einen neuen Link</a>."

#: templates/registration/password_reset_confirm.html:52
#: templates/registration/password_reset_form.html:44
msgid "&larr; Back to log in"
msgstr "&larr; zurück zur Anmeldung"

#: templates/registration/password_reset_email.html:3
msgid ""
"You are receiving this e-mail, because you have requested a password reset "
"for your Integreat-account."
msgstr ""
"Sie erhalten diese E-Mail, weil Sie einen Passwort Reset f&uuml;r Ihr "
"Integreat-Benutzerkonto angefordert haben."

#: templates/registration/password_reset_email.html:4
msgid "Please use the following link to set a new password:"
msgstr ""
"Bitte nutzen Sie den folgenden Link, um ein neues Passwort festzulegen:"

#: templates/registration/password_reset_email.html:6
msgid ""
"If clicking on the link above does not work, please copy the URL and paste "
"it into the address bar of your browser."
msgstr ""
"Wenn das Anklicken des obigen Links nicht funktioniert, kopieren Sie bitte "
"die URL und f&uuml;gen Sie sie in die Adresszeile Ihres Browsers ein."

#: templates/registration/password_reset_email.html:7
msgid "Your username is:"
msgstr "Ihr Benutzername lautet:"

#: templates/registration/password_reset_form.html:8
#: templates/registration/password_reset_form.html:38
msgid "Reset password"
msgstr "Passwort zurücksetzen"

#: templates/registration/password_reset_form.html:14
#: views/languages/languages.py:69
msgid "An error has occurred."
msgstr "Es ist ein Fehler aufgetreten."

#: templates/registration/password_reset_form.html:15
msgid "This e-mail address may not be available in the system."
msgstr "Womöglich ist diese E-Mail Adresse nicht im System vorhanden."

#: templates/registration/password_reset_form.html:31
#: templates/registration/password_reset_form.html:33
msgid "E-mail address"
msgstr "E-Mail Adresse"

#: templates/roles/list.html:9
msgid "Manage Roles"
msgstr "Rollen"

#: templates/roles/list.html:14
msgid "Create role"
msgstr "Rolle erstellen"

#: templates/roles/list.html:33
msgid "No roles available yet."
msgstr "Noch keine Rollen vorhanden."

#: templates/roles/role.html:13
#, python-format
msgid "Edit role \"%(role_name)s\""
msgstr "Rolle \"%(role_name)s\" bearbeiten"

#: templates/roles/role.html:16
msgid "Create new role"
msgstr "Neue Rolle erstellen"

#: templates/roles/role.html:30
msgid "Name of the Role"
msgstr "Name der Rolle"

#: templates/roles/role.html:33
msgid "Enter the role's name here"
msgstr "Name der Rolle hier eingeben"

#: templates/roles/role.html:41
msgid "Permissions of the role"
msgstr "Berechtigungen der Rolle"

#: templates/settings/admin_settings.html:9
msgid "Admin Settings"
msgstr "Administrator-Einstellungen"

#: templates/settings/settings.html:11
msgid "Settings for"
msgstr "Einstellungen für"

#: templates/statistics/statistics_dashboard.html:13
msgid "Page views"
msgstr "Seitenaufrufe"

#: templates/statistics/statistics_dashboard.html:62
msgid "Select start time"
msgstr "Startzeitpunkt auswählen"

#: templates/statistics/statistics_dashboard.html:64
msgid "Select end time"
msgstr "Endzeitpunkt auswählen"

#: templates/statistics/statistics_dashboard.html:69
msgid "Month view"
msgstr "Monatsansicht"

#: templates/statistics/statistics_dashboard.html:73
msgid "Year view"
msgstr "Jahresansicht"

#: templates/statistics/statistics_dashboard.html:76
msgid "Customize view"
msgstr "Ansicht anpassen"

#: templates/statistics/statistics_dashboard.html:81
#: templates/statistics/statistics_dashboard.html:90
msgid "Export"
msgstr "Exportieren"

#: templates/statistics/statistics_dashboard.html:84
msgid "Choose format"
msgstr "Format auswählen"

#: templates/statistics/statistics_dashboard.html:86
msgid "please select"
msgstr "bitte auswählen"

#: templates/statistics/statistics_dashboard.html:87
msgid "Image/PNG"
msgstr "Bild/PNG"

#: templates/statistics/statistics_dashboard.html:88
msgid "Table Document/CSV"
msgstr "Tabellendokument/CSV"

#: templates/users/admin/list.html:9
msgid "Manage User"
msgstr "Nutzerverwaltung"

#: templates/users/admin/list.html:18 templates/users/region/list.html:13
msgid "Create user"
msgstr "Benutzer erstellen"

#: templates/users/admin/list.html:29 templates/users/region/list.html:24
msgid "First Name"
msgstr "Vorname"

#: templates/users/admin/list.html:30 templates/users/region/list.html:25
msgid "Last Name"
msgstr "Nachname"

#: templates/users/admin/list.html:31 templates/users/region/list.html:26
msgid "E-mail-address"
msgstr "E-Mail Adresse"

#: templates/users/admin/list.html:32 templates/users/admin/user.html:96
#: templates/users/region/list.html:27 templates/users/region/user.html:82
msgid "Organization"
msgstr "Organisation"

#: templates/users/admin/list.html:34 templates/users/admin/user.html:77
msgid "Staff"
msgstr "Mitarbeiter"

#: templates/users/admin/list.html:35 templates/users/admin/user.html:72
msgid "Superuser"
msgstr "Super-Administrator"

#: templates/users/admin/list.html:44 templates/users/region/list.html:37
msgid "No users available yet."
msgstr "Noch keine Benutzer vorhanden."

#: templates/users/admin/user.html:13 templates/users/region/user.html:13
#, python-format
msgid "Edit user \"%(user_name)s\""
msgstr "Benutzer \"%(user_name)s\" bearbeiten"

#: templates/users/admin/user.html:16 templates/users/region/user.html:16
msgid "Create new user"
msgstr "Neuen Benutzer erstellen"

#: templates/users/admin/user.html:37 templates/users/region/user.html:37
msgid "Enter the username here"
msgstr "Name des Benutzers hier eingeben"

#: templates/users/admin/user.html:40 templates/users/region/user.html:40
msgid "First name of the user"
msgstr "Vorname des Benutzers"

#: templates/users/admin/user.html:41 templates/users/region/user.html:41
msgid "Enter the user's first name here"
msgstr "Vorname des Benutzers hier eingeben"

#: templates/users/admin/user.html:44 templates/users/region/user.html:44
msgid "Last name of the user"
msgstr "Nachname des Benutzers"

#: templates/users/admin/user.html:45 templates/users/region/user.html:45
msgid "Enter the user's last name here"
msgstr "Nachname des Benutzers hier eingeben"

#: templates/users/admin/user.html:48 templates/users/region/user.html:48
msgid "E-mail-address of the user"
msgstr "E-Mail-Adresse des Benutzers"

#: templates/users/admin/user.html:49 templates/users/region/user.html:49
msgid "Enter the user's e-mail-address here"
msgstr "E-Mail-Adresse des Benutzers hier eingeben"

#: templates/users/admin/user.html:52 templates/users/region/user.html:52
msgid "Password of the user"
msgstr "Passwort des Benutzers"

#: templates/users/admin/user.html:58 templates/users/region/user.html:58
msgid "Leave empty to keep unchanged"
msgstr "Feld leer lassen, um das Passwort nicht zu ändern"

#: templates/users/admin/user.html:58 templates/users/region/user.html:58
msgid "Enter the user's password here"
msgstr "Passwort des Benutzers hier eingeben"

#: templates/users/admin/user.html:108 templates/users/region/user.html:94
msgid "Delete this user"
msgstr "Diesen Benutzer löschen"

#: templates/users/confirmation_popups/delete_region_user.html:4
#: templates/users/confirmation_popups/delete_user.html:4
msgid "Please confirm that you really want to delete this user"
msgstr "Bitte bestätigen Sie, dass dieser Benutzer gelöscht werden soll"

#: templates/users/confirmation_popups/delete_region_user.html:6
#: templates/users/confirmation_popups/delete_user.html:6
msgid "This cannot be reversed."
msgstr "Dies kann nicht rückgängig gemacht werden."

#: templates/users/confirmation_popups/delete_region_user.html:9
#: templates/users/confirmation_popups/delete_user.html:9
msgid "Yes, delete this user now"
msgstr "Ja, diesen Benutzer jetzt löschen"

#: views/error_handler/error_handler.py:5
msgid "Bad request"
msgstr "Inkorrekte Anfrage"

#: views/error_handler/error_handler.py:6
msgid "There was an error in your request."
msgstr "Die Anfrage war fehlerhaft aufgebaut."

#: views/error_handler/error_handler.py:13
msgid "Forbidden"
msgstr "Zugriff verweigert"

#: views/error_handler/error_handler.py:14
msgid "You don't have the permission to access this page."
msgstr "Sie haben nicht die nötige Berechtigung, um diese Seite aufzurufen."

#: views/error_handler/error_handler.py:21
msgid "Page not found"
msgstr "Seite nicht gefunden"

#: views/error_handler/error_handler.py:22
msgid "The page you requested could not be found."
msgstr "Die von Ihnen angeforderte Seite konnte leider nicht gefunden werden."

#: views/error_handler/error_handler.py:29
msgid "Internal Server Error"
msgstr "Interner Server-Fehler"

#: views/error_handler/error_handler.py:30
msgid "An unexpected error has occurred."
msgstr "Es ist ein unerwarteter Fehler aufgetreten."

#: views/extra_templates/extra_templates.py:62
msgid "Extra template saved successfully"
msgstr "Extra-Vorlage wurde erfolgreich gespeichert."

#: views/extra_templates/extra_templates.py:65
msgid "Extra template created successfully"
msgstr "Extra-Vorlage wurde erfolgreich erstellt."

#: views/extra_templates/extra_templates.py:74
#: views/language_tree/language_tree_node.py:70
#: views/organizations/organizations.py:72 views/pages/page.py:151
#: views/pages/sbs_page.py:109 views/pois/poi.py:122
#: views/push_notifications/push_notifications.py:171
#: views/regions/regions.py:78 views/roles/roles.py:71
#: views/users/region_users.py:116 views/users/users.py:92
msgid "Errors have occurred."
msgstr "Es sind Fehler aufgetreten."

#: views/extras/extras.py:46
msgid "was successfully activated."
msgstr "wurde erfolgreich aktiviert."

#: views/extras/extras.py:59
msgid "was successfully deactivated."
msgstr "wurde erfolgreich deaktiviert."

#: views/language_tree/language_tree_node.py:61
msgid "Language tree node was saved successfully."
msgstr "Sprach-Baum wurde erfolgreich gespeichert."

#: views/language_tree/language_tree_node.py:64
msgid "Language tree node was created successfully."
msgstr "Sprach-Baum wurde erfolgreich erstellt."

#: views/language_tree/language_tree_node_form.py:62
msgid ""
"This region has already a default language.Please specify a source language "
"for this language."
msgstr ""
"Diese Region besitzt bereits eine Standard-Sprache. Bitte geben Sie eine "
"Quell-Sprache für diese Sprache ein."

#: views/language_tree/language_tree_node_form.py:71
msgid ""
"The source language belongs to another region.Please specify a source "
"language of this region."
msgstr ""
"Diese Quell-Sprache gehört zu einer anderen Region. Bitte geben Sie eine "
"Quell-Sprache dieser Region ein."

#: views/languages/languages.py:63
msgid "Language saved successfully."
msgstr "Sprache wurde erfolgreich gespeichert."

#: views/languages/languages.py:65
msgid "Language created successfully"
msgstr "Sprache wurde erfolgreich erstellt."

#: views/organizations/organizations.py:62
msgid "Organization created successfully"
msgstr "Organisation wurde erfolgreich erstellt."

#: views/organizations/organizations.py:65
msgid "Organization saved successfully"
msgstr "Organisation wurde erfolgreich gespeichert."

#: views/pages/page.py:57
msgid "You don't have the permission to edit this page."
msgstr "Sie haben nicht die nötige Berechtigung, um diese Seite zu bearbeiten."

#: views/pages/page.py:129
msgid "Page was successfully created and published."
msgstr "Seite wurde erfolgreich erstellt und veröffentlicht."

#: views/pages/page.py:131
msgid "Page was successfully created."
msgstr "Seite wurde erfolgreich erstellt."

#: views/pages/page.py:134
msgid "Translation was successfully created and published."
msgstr "Übersetzung wurde erfolgreich erstellt und veröffentlicht."

#: views/pages/page.py:136 views/pages/sbs_page.py:103
msgid "Translation was successfully created."
msgstr "Übersetzung wurde erfolgreich erstellt."

#: views/pages/page.py:139
msgid "Translation was successfully published."
msgstr "Übersetzung wurde erfolgreich veröffentlich."

#: views/pages/page.py:141 views/pages/sbs_page.py:105
msgid "Translation was successfully saved."
msgstr "Übersetzung wurde erfolgreich gespeichert."

#: views/pages/page.py:143 views/pages/sbs_page.py:107 views/pois/poi.py:114
#: views/regions/regions.py:89 views/users/region_users.py:113
#: views/users/users.py:89
msgid "No changes detected."
msgstr "Keine Änderungen vorgenommen."

#: views/pages/page.py:175
msgid "Page was successfully archived."
msgstr "Seite wurde erfolgreich archiviert."

#: views/pages/page.py:194
msgid "Page was successfully restored."
msgstr "Seite wurde erfolgreich wiederhergestellt."

#: views/pages/page.py:230
msgid "Page was successfully deleted."
msgstr "Seite wurde erfolgreich gelöscht."

#: views/pages/page.py:328 views/pages/page.py:343
#, python-brace-format
msgid "Information: The user {user} has this permission already."
msgstr "Information: Der Nutzer {user} hat diese Berechtigung bereits"

#: views/pages/page.py:336
#, python-brace-format
msgid "Success: The user {user} can now edit this page."
msgstr "Erfolg: Der Nutzer {user} kann nun diese Seite bearbeiten"

#: views/pages/page.py:351
#, python-brace-format
msgid "Success: The user {user} can now publish this page."
msgstr "Erfolg: Der Nutzer {user} kann dieses Seite nurn veröffentlichen"

#: views/pages/page.py:418
#, python-brace-format
msgid ""
"Information: The user {user} has been removed from the editors of this page, "
"but has the implicit permission to edit this page anyway."
msgstr ""
"Information: Die Berechtigung des Nutzers {user} um diese Seite zu "
"bearbeiten wurde entfernt,aber er kann sie auf Grund seiner anderen "
"Berechtigungen weiterhin veröffentlichen"

#: views/pages/page.py:424
#, python-brace-format
msgid "Success: The user {user} cannot edit this page anymore."
msgstr "Erfolg: Der Nutzer {user} kann diese Seite nicht mehr bearbeiten"

#: views/pages/page.py:435
#, python-brace-format
msgid ""
"Information: The user {user} has been removed from the publishers of this "
"page, but has the implicit permission to publish this page anyway."
msgstr ""
"Information: Die Berechtigung des Nutzers {user} um diese Seite zu "
"veröffentlichen wurde entfernt,aber er kann sie auf Grund seiner anderen "
"Berechtigungen weiterhin veröffentlichen"

#: views/pages/page.py:441
#, python-brace-format
msgid "Success: The user {user} cannot publish this page anymore."
msgstr "Erfolg: Der Nutzer {user} kann diese Seite nicht mehr veröffentlichen"

#: views/pages/page_form.py:168 views/pois/poi_form.py:72
msgid "Public"
msgstr "Öffentlich"

#: views/pages/page_form.py:169 views/pois/poi_form.py:73
msgid "Private"
msgstr "Privat"

#: views/pages/pages.py:39
msgid "Please create at least one language node before creating pages."
msgstr ""
"Bitte erstellen Sie mindestens einen Sprach-Knoten, bevor Sie Seiten "
"verwalten."

#: views/pages/pages.py:52
msgid "You don't have the permission to edit or create pages."
msgstr ""
"Sie haben nicht die nötige Berechtigung, um Seiten zu bearbeiten oder zu "
"erstellen."

#: views/pois/poi.py:97 views/pois/poi.py:144
msgid "POI was successfully archived."
msgstr "POI wurde erfolgreich archiviert."

#: views/pois/poi.py:100
msgid "POI was successfully created and published."
msgstr "POI wurde erfolgreich erstellt und veröffentlicht."

#: views/pois/poi.py:102
msgid "POI was successfully created."
msgstr "POI wurde erfolgreich erstellt."

#: views/pois/poi.py:105
msgid "POI Translation was successfully created and published."
msgstr "POI Übersetzung wurde erfolgreich erstellt und veröffentlicht."

#: views/pois/poi.py:107
msgid "POI Translation was successfully created."
msgstr "POI Übersetzung wurde erfolgreich erstellt."

#: views/pois/poi.py:110
msgid "POI Translation was successfully published."
msgstr "POI Übersetzung wurde erfolgreich veröffentlich."

#: views/pois/poi.py:112
msgid "POI Translation was successfully saved."
msgstr "POI Übersetzung wurde erfolgreich gespeichert."

#: views/pois/poi.py:161
msgid "POI was successfully restored."
msgstr "POI wurde erfolgreich wiederhergestellt."

#: views/pois/pois.py:39
msgid "Please create at least one language node before creating pois."
msgstr ""
"Bitte erstellen Sie mindestens einen Sprach-Knoten, bevor Sie POIs verwalten."

#: views/push_notifications/push_notifications.py:44
msgid ""
"Please create at least one language node before creating push notifications."
msgstr ""
"Bitte erstellen Sie mindestens einen Sprach-Knoten, bevor Sie Push-"
"Benachrichtigungen verwalten."

#: views/push_notifications/push_notifications.py:117
msgid "Push notification saved successfully."
msgstr "Push-Benachrichtigung wurde erfolgreich gespeichert."

#: views/push_notifications/push_notifications.py:120
msgid "Push notification created successfully."
msgstr "Push-Benachrichtigung wurde erfolgreich erstellt."

#: views/push_notifications/push_notifications.py:166
msgid "Push notification was successfully sent."
msgstr "Push-Benachrichtigung wurde erfolgreich gespeichert."

#: views/push_notifications/push_notifications.py:168
msgid "Error occurred sending the push notification"
msgstr "Push-Benachrichtigung konnte nicht gesendet werden"

#: views/regions/region_form.py:19
msgid "Do no import initial content"
msgstr "Keine Inhalte übernehmen"

#: views/regions/regions.py:102
msgid "Region saved successfully."
msgstr "Region wurde erfolgreich gespeichert."

#: views/regions/regions.py:104
msgid "Region created successfully"
msgstr "Region wurde erfolgreich erstellt."

#: views/regions/regions.py:120
msgid "Region was successfully deleted."
msgstr "Region wurde erfolgreich gelöscht."

#: views/registration/forms.py:13
msgid "The passwords do not match."
msgstr "Die Passwörter stimmen nicht überein."

#: views/registration/registration.py:32
msgid "You have been successfully logged off."
msgstr "Sie wurden erfolgreich abgemeldet."

#: views/registration/registration.py:44
msgid ""
"A message with instructions for resetting your password has been sent to the "
"e-mail address provided."
msgstr ""
"Eine Nachricht mit Anweisungen zum Zurücksetzen IhresPasswort wurde an die "
"angegebene E-Mail Adresse geschickt."

#: views/registration/registration.py:69
msgid "Your password has been successfully changed."
msgstr "Ihr Passwort wurde erfolgreich geändert."

#: views/registration/registration.py:70
msgid "You can now log in with your new password."
msgstr "Sie können sich jetzt mit dem neuen Passwort einloggen."

#: views/roles/roles.py:62
msgid "Role saved successfully"
msgstr "Rolle wurde erfolgreich gespeichert."

#: views/roles/roles.py:65
msgid "Role created successfully"
msgstr "Rolle wurde erfolgreich erstellt."

#: views/statistics/statistics.py:59
msgid "Please enter a correct start and enddate"
msgstr "Bitte fügen sie ein valides Start- und Enddatum für die Ansicht ein."

#: views/statistics/statistics.py:81
msgid "Connection to Matomo could not be established"
msgstr "Es konnte keine Verbindung zum Matomo hergestellt werden."

#: views/statistics/statistics.py:84
msgid ""
"The url you have entered is invalid. Please check the corresponding settings."
msgstr ""
"Die URL, die Sie eingegeben haben, ist inkorrekt. Bitte prüfen Sie die "
"Einstellungen."

#: views/statistics/statistics.py:87
msgid ""
"There was an error during the establishment of a connection. Please check "
"the region and the entered key."
msgstr ""
"Es gab einen Fehler mit der Verbindung zum Matomo Server. Bitte prüfen Sie "
"Ihre Einstellungen."

#: views/users/region_users.py:102 views/users/users.py:82
msgid "User was successfully saved."
msgstr "Benutzer wurde erfolgreich gespeichert."

#: views/users/region_users.py:104 views/users/users.py:84
msgid "User was successfully created."
msgstr "Benutzer wurde erfolgreich erstellt."

#: views/users/region_users.py:133 views/users/users.py:107
msgid "User was successfully deleted."
msgstr "Benutzer wurde erfolgreich gelöscht."

#: views/utils/tree_utils.py:5
msgid "First child of"
msgstr "Erstes Unterelement von"

#: views/utils/tree_utils.py:6
msgid "Last child of"
msgstr "Letztes Unterelement von"

#: views/utils/tree_utils.py:7
msgid "Left neighbor of"
msgstr "Linker Nachbar von"

#: views/utils/tree_utils.py:8
msgid "Right neighbor of"
msgstr "Rechter Nachbar von"

<<<<<<< HEAD
#~ msgid "Initial Content"
#~ msgstr "Initialer Inhalt"
=======
#~ msgid "Creator"
#~ msgstr "Ersteller"
>>>>>>> 2b4467b7

#~ msgid "Side by Side View"
#~ msgstr "Übersetzungen nebeneinander anzeigen"

#~ msgid "Translation"
#~ msgstr "Übersetzung"

#~ msgid "Embed page"
#~ msgstr "Seite einbinden"

#~ msgid "Settings for this language"
#~ msgstr "Einstellungen für diese Sprache"

#~ msgid "Deleted page"
#~ msgstr "Gelöschte Seite"

#~ msgid "Edit language \"%(form.instance.translated_name)s\""
#~ msgstr "Sprache \"%(form.instance.translated_name)s\" bearbeiten"

#~ msgid "English name"
#~ msgstr "Englischer Name"

#~ msgid ""
#~ "Please confirm that you really want to delete the region \"%(region_name)s"
#~ "\""
#~ msgstr ""
#~ "Bitte bestätigen Sie, dass die Region \"%(region_name)s\" gelöscht werden "
#~ "soll"

#~ msgid "Yes, delete this region now."
#~ msgstr "Ja, diese Region jetzt löschen"

#~ msgid "User"
#~ msgstr "Benutzer"

#~ msgid "Grant permission"
#~ msgstr "Berechtigung erteilen"

#~ msgid "Publish all translations"
#~ msgstr "Alle Übersetzungen veröffentlichen"

#~ msgid "Publish this translation"
#~ msgstr "Diese Übersetzung veröffentlichen"

#~ msgid "User saved successfully."
#~ msgstr "Benutzer wurde erfolgreich gespeichert."

#~ msgid "User created successfully."
#~ msgstr "Benutzer wurde erfolgreich erstellt."

#~ msgid "History"
#~ msgstr "Historie"

#~ msgid "Drafts"
#~ msgstr "Entwürfe"

#~ msgid "Page was published successfully."
#~ msgstr "Seite wurde erfolgreich veröffentlicht."

#~ msgid "Page was created successfully."
#~ msgstr "Seite wurde erfolgreich erstellt."

#~ msgid "Arabic"
#~ msgstr "Arabisch"

#~ msgid "Farsi"
#~ msgstr "Farsi"

#~ msgid "French"
#~ msgstr "Französisch"

#~ msgid "Turkish"
#~ msgstr "Türkisch"

#~ msgid "Parent page"
#~ msgstr "Übergeordnete Seite"

#~ msgid "Order"
#~ msgstr "Reihenfolge"

#~ msgid "Integreat CMS"
#~ msgstr "Integreat CMS"<|MERGE_RESOLUTION|>--- conflicted
+++ resolved
@@ -7,11 +7,7 @@
 msgstr ""
 "Project-Id-Version: 1.0\n"
 "Report-Msgid-Bugs-To: \n"
-<<<<<<< HEAD
-"POT-Creation-Date: 2019-10-27 02:56+0200\n"
-=======
 "POT-Creation-Date: 2019-10-28 17:48+0100\n"
->>>>>>> 2b4467b7
 "PO-Revision-Date: YEAR-MO-DA HO:MI+ZONE\n"
 "Last-Translator: Timo Ludwig <ludwig@integreat-app.de>\n"
 "Language-Team:\n"
@@ -118,13 +114,8 @@
 msgid "Media Library"
 msgstr "Medienbibliothek"
 
-<<<<<<< HEAD
-#: templates/_base.html:129 templates/pages/tree.html:10
+#: templates/_base.html:129 templates/pages/tree.html:12
 #: templates/regions/region.html:190
-=======
-#: templates/_base.html:129 templates/pages/tree.html:12
-#: templates/regions/region.html:174
->>>>>>> 2b4467b7
 msgid "Pages"
 msgstr "Seiten"
 
@@ -755,7 +746,7 @@
 msgstr "Seite löschen"
 
 #: templates/pages/page.html:198 templates/pages/tree_row.html:87
-#: views/pages/page.py:227
+#: views/pages/page.py:236
 msgid "You cannot delete a page which has children."
 msgstr "Sie können keine Seite löschen, die Unterseiten besitzt."
 
@@ -1468,7 +1459,7 @@
 
 #: views/extra_templates/extra_templates.py:74
 #: views/language_tree/language_tree_node.py:70
-#: views/organizations/organizations.py:72 views/pages/page.py:151
+#: views/organizations/organizations.py:72 views/pages/page.py:153
 #: views/pages/sbs_page.py:109 views/pois/poi.py:122
 #: views/push_notifications/push_notifications.py:171
 #: views/regions/regions.py:78 views/roles/roles.py:71
@@ -1528,64 +1519,64 @@
 msgid "You don't have the permission to edit this page."
 msgstr "Sie haben nicht die nötige Berechtigung, um diese Seite zu bearbeiten."
 
-#: views/pages/page.py:129
+#: views/pages/page.py:131
 msgid "Page was successfully created and published."
 msgstr "Seite wurde erfolgreich erstellt und veröffentlicht."
 
-#: views/pages/page.py:131
+#: views/pages/page.py:133
 msgid "Page was successfully created."
 msgstr "Seite wurde erfolgreich erstellt."
 
-#: views/pages/page.py:134
+#: views/pages/page.py:136
 msgid "Translation was successfully created and published."
 msgstr "Übersetzung wurde erfolgreich erstellt und veröffentlicht."
 
-#: views/pages/page.py:136 views/pages/sbs_page.py:103
+#: views/pages/page.py:138 views/pages/sbs_page.py:103
 msgid "Translation was successfully created."
 msgstr "Übersetzung wurde erfolgreich erstellt."
 
-#: views/pages/page.py:139
+#: views/pages/page.py:141
 msgid "Translation was successfully published."
 msgstr "Übersetzung wurde erfolgreich veröffentlich."
 
-#: views/pages/page.py:141 views/pages/sbs_page.py:105
+#: views/pages/page.py:143 views/pages/sbs_page.py:105
 msgid "Translation was successfully saved."
 msgstr "Übersetzung wurde erfolgreich gespeichert."
 
-#: views/pages/page.py:143 views/pages/sbs_page.py:107 views/pois/poi.py:114
+#: views/pages/page.py:145 views/pages/sbs_page.py:107 views/pois/poi.py:114
 #: views/regions/regions.py:89 views/users/region_users.py:113
 #: views/users/users.py:89
 msgid "No changes detected."
 msgstr "Keine Änderungen vorgenommen."
 
-#: views/pages/page.py:175
+#: views/pages/page.py:184
 msgid "Page was successfully archived."
 msgstr "Seite wurde erfolgreich archiviert."
 
-#: views/pages/page.py:194
+#: views/pages/page.py:203
 msgid "Page was successfully restored."
 msgstr "Seite wurde erfolgreich wiederhergestellt."
 
-#: views/pages/page.py:230
+#: views/pages/page.py:239
 msgid "Page was successfully deleted."
 msgstr "Seite wurde erfolgreich gelöscht."
 
-#: views/pages/page.py:328 views/pages/page.py:343
+#: views/pages/page.py:337 views/pages/page.py:352
 #, python-brace-format
 msgid "Information: The user {user} has this permission already."
 msgstr "Information: Der Nutzer {user} hat diese Berechtigung bereits"
 
-#: views/pages/page.py:336
+#: views/pages/page.py:345
 #, python-brace-format
 msgid "Success: The user {user} can now edit this page."
 msgstr "Erfolg: Der Nutzer {user} kann nun diese Seite bearbeiten"
 
-#: views/pages/page.py:351
+#: views/pages/page.py:360
 #, python-brace-format
 msgid "Success: The user {user} can now publish this page."
 msgstr "Erfolg: Der Nutzer {user} kann dieses Seite nurn veröffentlichen"
 
-#: views/pages/page.py:418
+#: views/pages/page.py:427
 #, python-brace-format
 msgid ""
 "Information: The user {user} has been removed from the editors of this page, "
@@ -1595,12 +1586,12 @@
 "bearbeiten wurde entfernt,aber er kann sie auf Grund seiner anderen "
 "Berechtigungen weiterhin veröffentlichen"
 
-#: views/pages/page.py:424
+#: views/pages/page.py:433
 #, python-brace-format
 msgid "Success: The user {user} cannot edit this page anymore."
 msgstr "Erfolg: Der Nutzer {user} kann diese Seite nicht mehr bearbeiten"
 
-#: views/pages/page.py:435
+#: views/pages/page.py:444
 #, python-brace-format
 msgid ""
 "Information: The user {user} has been removed from the publishers of this "
@@ -1610,7 +1601,7 @@
 "veröffentlichen wurde entfernt,aber er kann sie auf Grund seiner anderen "
 "Berechtigungen weiterhin veröffentlichen"
 
-#: views/pages/page.py:441
+#: views/pages/page.py:450
 #, python-brace-format
 msgid "Success: The user {user} cannot publish this page anymore."
 msgstr "Erfolg: Der Nutzer {user} kann diese Seite nicht mehr veröffentlichen"
@@ -1794,13 +1785,11 @@
 msgid "Right neighbor of"
 msgstr "Rechter Nachbar von"
 
-<<<<<<< HEAD
 #~ msgid "Initial Content"
 #~ msgstr "Initialer Inhalt"
-=======
+
 #~ msgid "Creator"
 #~ msgstr "Ersteller"
->>>>>>> 2b4467b7
 
 #~ msgid "Side by Side View"
 #~ msgstr "Übersetzungen nebeneinander anzeigen"
