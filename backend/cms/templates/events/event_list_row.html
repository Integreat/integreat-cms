{% load i18n %}
{% load rules %}
{% load content_filters %}

<tr class="border-t border-solid border-gray-200 hover:bg-gray-100">
    <td style="padding-left: 10px">
        {{ event.id }}
    </td>
    <td>
        <a href="{% url 'edit_event' event_id=event.id region_slug=region.slug language_code=language.code %}" class="block py-3 px-2 text-gray-800">
            {{ event_translation.version }}
        </a>
    </td>
    <td>
        <a href="{% url 'edit_event' event_id=event.id region_slug=region.slug language_code=language.code %}" class="block py-3 px-2 text-gray-800">
            {{ event_translation.get_status_display }}
        </a>
    </td>
    <td>
        <a href="{% url 'edit_event' event_id=event.id region_slug=region.slug language_code=language.code%}" class="block py-3 px-2 text-gray-800">
            {% if event_translation %}
                {{ event_translation.title }}
            {% else %}
                <i>{% trans 'Translation not available' %}</i>
            {% endif %}
        </a>
    </td>
    {% get_current_language as LANGUAGE_CODE %}
    {% unify_language_code LANGUAGE_CODE as LANGUAGE_CODE %}
    {% if LANGUAGE_CODE != language.code %}
        {% get_translation event LANGUAGE_CODE as backend_translation %}
        <td>
            <a href="{% url 'edit_event' event_id=event.id region_slug=region.slug language_code=LANGUAGE_CODE %}" class="block py-3 px-2 text-gray-800">
                {% if backend_translation %}
                    {{ backend_translation.title }}
                {% else %}
                    <i>{% trans 'Translation not available' %}</i>
                {% endif %}
            </a>
        </td>
    {% endif %}
    <td>
        <div class="block py-3 px-2 text-gray-800">
            <div class="lang-grid">
                {% for other_language in languages %}
                    <a href="{% url 'edit_event' event_id=event.id region_slug=region.slug language_code=other_language.code%}">
                        <i data-feather="{% if other_language in event.languages %}edit-2{% else %}plus{% endif %}" class="text-gray-800"></i>
                    </a>
                {% endfor %}
            </div>
        </div>
    </td>
    <td>
        {% if event.location is not None %}
            <!-- TODO: filter location for title in correct language, e.g. event.location|poi_translation_title:language -->
            {{ event.location|title }}
        {% else %}
            {% trans 'Not specified' %}
        {% endif %}
    </td>
    <td>
        <i data-feather="calendar" class="inline-block"></i> {{ event.start_date|date:'d.m.Y'}}{% if not event.is_all_day %} <i data-feather="clock" class="inline-block ml-2"></i> {{ event.start_time|time:'H:i' }}{% endif %}
    </td>
    <td>
        <i data-feather="calendar" class="inline-block"></i> {{ event.end_date|date:'d.m.Y'}}{% if not event.is_all_day %} <i data-feather="clock" class="inline-block ml-2"></i> {{ event.end_time|time:'H:i' }}{% endif %}
    </td>
    <td class="pl-2 pr-4 flex">
        <!-- TODO: add link to view event in web app -->
        <a href="" class="py-3 px-2">
            <i data-feather="eye" class="inline-block text-gray-800"></i>
        </a>
        {% has_perm 'cms.edit_events' request.user as can_edit_event %}
        {% if can_edit_event %}
<<<<<<< HEAD
            <a href="{% url 'edit_event' event_id=event.id region_slug=region.slug language_code=language.code %}" class="py-3"
               style="padding-left:4px;padding-right:4px;" title="{% trans 'Edit event' %}">
                <i data-feather="edit" class="text-gray-800"></i>
            </a>
            <button title="{% trans 'Archive event' %}" class="confirmation-button py-3 px-2" data-confirmation-title="{% if event_translation %}{{ event_translation.title }}{% endif %}" data-action="{% url 'archive_event' event_id=event.id region_slug=region.slug language_code=language.code %}" data-confirmation-popup="#confirm-archive-event">
                <i data-feather="archive" class="inline-block text-gray-800"></i>
            </button>
        {% endif %}
        {% if user.is_superuser or user.is_staff %}
            <button title="{% trans 'Delete event' %}" class="confirmation-button py-3 pl-4" data-confirmation-title="{% if event_translation %}{{ event_translation.title }}{% endif %}" data-action="{% url 'delete_event' event_id=event.id region_slug=region.slug language_code=language.code %}" data-confirmation-popup="#confirm-delete-event">
                <i data-feather="trash-2" class="inline-block text-gray-800"></i>
            </button>
=======
        <a href="{% url 'edit_event' event_id=event.id region_slug=region.slug language_code=language.code %}" class="py-3 px-2"
           style="padding-left:4px;padding-right:4px;" title="{% trans 'Edit event' %}">
            <i data-feather="edit" class="inline-block text-gray-800"></i>
        </a>
        <a href="{% url 'archive_event' event_id=event.id region_slug=region.slug language_code=language.code %}" class="py-3 px-2"
           style="padding-left:4px;padding-right:4px;" title="{% trans 'Archive event' %}">
            <i data-feather="archive" class="inline-block text-gray-800"></i>
        </a>
        {% endif %}
        {% if user.is_superuser or user.is_staff %}
        <a href="{% url 'delete_event' event_id=event.id region_slug=region.slug language_code=language.code %}" class="py-3 px-2"
           style="padding-left:4px;padding-right:4px;" title="{% trans 'Delete event' %}">
            <i data-feather="trash-2" class="inline-block text-gray-800"></i>
        </a>
>>>>>>> 8e7bd41f
        {% endif %}
    </td>
</tr><|MERGE_RESOLUTION|>--- conflicted
+++ resolved
@@ -71,9 +71,7 @@
         </a>
         {% has_perm 'cms.edit_events' request.user as can_edit_event %}
         {% if can_edit_event %}
-<<<<<<< HEAD
-            <a href="{% url 'edit_event' event_id=event.id region_slug=region.slug language_code=language.code %}" class="py-3"
-               style="padding-left:4px;padding-right:4px;" title="{% trans 'Edit event' %}">
+            <a href="{% url 'edit_event' event_id=event.id region_slug=region.slug language_code=language.code %}" class="py-3 px-2" title="{% trans 'Edit event' %}">
                 <i data-feather="edit" class="text-gray-800"></i>
             </a>
             <button title="{% trans 'Archive event' %}" class="confirmation-button py-3 px-2" data-confirmation-title="{% if event_translation %}{{ event_translation.title }}{% endif %}" data-action="{% url 'archive_event' event_id=event.id region_slug=region.slug language_code=language.code %}" data-confirmation-popup="#confirm-archive-event">
@@ -81,25 +79,9 @@
             </button>
         {% endif %}
         {% if user.is_superuser or user.is_staff %}
-            <button title="{% trans 'Delete event' %}" class="confirmation-button py-3 pl-4" data-confirmation-title="{% if event_translation %}{{ event_translation.title }}{% endif %}" data-action="{% url 'delete_event' event_id=event.id region_slug=region.slug language_code=language.code %}" data-confirmation-popup="#confirm-delete-event">
+            <button title="{% trans 'Delete event' %}" class="confirmation-button py-3 px-2" data-confirmation-title="{% if event_translation %}{{ event_translation.title }}{% endif %}" data-action="{% url 'delete_event' event_id=event.id region_slug=region.slug language_code=language.code %}" data-confirmation-popup="#confirm-delete-event">
                 <i data-feather="trash-2" class="inline-block text-gray-800"></i>
             </button>
-=======
-        <a href="{% url 'edit_event' event_id=event.id region_slug=region.slug language_code=language.code %}" class="py-3 px-2"
-           style="padding-left:4px;padding-right:4px;" title="{% trans 'Edit event' %}">
-            <i data-feather="edit" class="inline-block text-gray-800"></i>
-        </a>
-        <a href="{% url 'archive_event' event_id=event.id region_slug=region.slug language_code=language.code %}" class="py-3 px-2"
-           style="padding-left:4px;padding-right:4px;" title="{% trans 'Archive event' %}">
-            <i data-feather="archive" class="inline-block text-gray-800"></i>
-        </a>
-        {% endif %}
-        {% if user.is_superuser or user.is_staff %}
-        <a href="{% url 'delete_event' event_id=event.id region_slug=region.slug language_code=language.code %}" class="py-3 px-2"
-           style="padding-left:4px;padding-right:4px;" title="{% trans 'Delete event' %}">
-            <i data-feather="trash-2" class="inline-block text-gray-800"></i>
-        </a>
->>>>>>> 8e7bd41f
         {% endif %}
     </td>
 </tr>