{
  "name": "cms-django",
  "version": "1.0.0",
  "description": "CMS delevoped by the Integreat-Team",
  "main": "custom.js",
  "scripts": {
    "test": "echo \"Error: no test specified\" && exit 1"
  },
  "repository": {
    "type": "git",
    "url": "git+https://github.com/Integreat/cms-django.git"
  },
  "author": "Jan-Ulrich Holtgrave",
  "license": "Apache-2.0",
  "bugs": {
    "url": "https://github.com/Integreat/cms-django/issues"
  },
  "homepage": "https://github.com/Integreat/cms-django#readme",
  "devDependencies": {
    "autoprefixer": "^9.7.4",
    "babel-preset-es2015": "^6.24.1",
    "babelify": "^10.0.0",
    "browserify": "^16.5.0",
    "less": "^3.11.1",
    "less-plugin-clean-css": "^1.5.1",
    "node-sass": "^4.13.1",
    "npm-check": "^5.9.0",
    "postcss-cli": "^7.1.0"
  },
  "dependencies": {
    "base64-js": "^1.3.1",
    "chart.js": "^2.9.3",
    "feather-icons": "^4.26.0",
<<<<<<< HEAD
    "tailwindcss": "^1.1.4",
    "tinymce": "^5.2.0",
=======
    "tailwindcss": "^1.2.0",
    "tinymce": "^5.1.5",
>>>>>>> 8e7bd41f
    "tinymce-i18n": "^19.9.17",
    "umbrellajs": "^3.1.0"
  }
}<|MERGE_RESOLUTION|>--- conflicted
+++ resolved
@@ -24,20 +24,15 @@
     "less": "^3.11.1",
     "less-plugin-clean-css": "^1.5.1",
     "node-sass": "^4.13.1",
-    "npm-check": "^5.9.0",
+    "npm-check": "^5.9.1",
     "postcss-cli": "^7.1.0"
   },
   "dependencies": {
     "base64-js": "^1.3.1",
     "chart.js": "^2.9.3",
     "feather-icons": "^4.26.0",
-<<<<<<< HEAD
-    "tailwindcss": "^1.1.4",
+    "tailwindcss": "^1.2.0",
     "tinymce": "^5.2.0",
-=======
-    "tailwindcss": "^1.2.0",
-    "tinymce": "^5.1.5",
->>>>>>> 8e7bd41f
     "tinymce-i18n": "^19.9.17",
     "umbrellajs": "^3.1.0"
   }
