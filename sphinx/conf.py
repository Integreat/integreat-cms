--- conflicted
+++ resolved
@@ -100,7 +100,6 @@
     """Append correct param types from fields to model documentation."""
     if inspect.isclass(obj) and issubclass(obj, django.db.models.Model):
         # Intersphinx mapping to django.contrib.postgres documentation does not work, so here the manual link
-<<<<<<< HEAD
         postgres_docu = intersphinx_mapping.get('django')[1][0] + 'ref/contrib/postgres/fields/'
         # include_hidden to get also ManyToManyFields
         for field in obj._meta.get_fields(include_hidden=True):
@@ -108,47 +107,25 @@
             field_module = type(field).__module__
             if field_module == 'django.contrib.postgres.fields.array':
                 # Fix intersphinx mappings for django.contrib.postgres fields
-                type_line = ':type {}: `{}.ArrayField <{}#arrayfield>`_'.format(
-                    field.name,
-                    field_module,
-                    postgres_docu
-                )
+                type_line = f':type {field.name}: `{field_module}.ArrayField <{postgres_docu}#arrayfield>`_'
             elif field_module == 'django.contrib.postgres.fields.jsonb':
                 # Fix intersphinx mappings for django.contrib.postgres fields
-                type_line = ':type {}: `{}.JSONField <{}#jsonfield>`_'.format(
-                    field.name,
-                    field_module,
-                    postgres_docu
-                )
+                type_line = f':type {field.name}: `{field_module}.JSONField <{postgres_docu}#jsonfield>`_'
             elif field_module in ['django.db.models.fields.related', 'mptt.fields']:
                 # Fix intersphinx mappings for related fields (ForeignKey, OneToOneField, ManyToManyField, ...)
                 # Also includes related MPTT fields (TreeForeignKey, TreeOneToOneField, TreeManyToManyField, ...)
                 remote_model = field.remote_field.get_related_field().model
-                type_line = ':type {}: {} to :class:`~{}.{}`'.format(
-                    field.name,
-                    field_type,
-                    remote_model.__module__,
-                    remote_model.__name__
-                )
+                type_line = f':type {field.name}: {field_type} to :class:`~{remote_model.__module__}.{remote_model.__name__}`'
             elif field_module == 'django.db.models.fields.reverse_related':
                 # Fix intersphinx mappings for reverse related fields (ManyToOneRel, OneToOneRel, ManyToManyRel, ...)
                 remote_model = field.remote_field.model
-                type_line = ':type {}: Reverse {} Relation from :class:`~{}.{}`'.format(
-                    field.name,
-                    field_type[:-3],
-                    remote_model.__module__,
-                    remote_model.__name__
-                )
+                type_line = f':type {field.name}: Reverse {field_type[:-3]} Relation from :class:`~{remote_model.__module__}.{remote_model.__name__}`'
             else:
                 if 'django.db.models' in field_module:
                     # Scope with django.db.models * imports (remove all sub-module-paths)
                     field_module = 'django.db.models'
                 # Fix type hint to enable correct intersphinx mappings to other documentations
-                type_line = ':type {}: {}.{}'.format(
-                    field.name,
-                    field_module,
-                    field_type
-                )
+                type_line = f':type {field.name}: {field_module}.{field_type}'
             # This loop gets the indexes which are needed to update the type hints of the model parameters.
             # It makes it possible to split the parameter section into multiple parts, e.g. params inherited from a base
             # model and params of a sub model (otherwise the type hints would not be recognized when separated from
@@ -157,7 +134,7 @@
             next_param_index = None
             type_index = None
             for index, line in enumerate(lines):
-                if param_index is None and ':param {}:'.format(field.name) in line:
+                if param_index is None and f':param {field.name}:' in line:
                     # The index of the field param is only used to determine the next param line
                     param_index = index
                 elif param_index is not None and next_param_index is None and (':param ' in line or line == ''):
@@ -165,7 +142,7 @@
                     # Sometimes the param descriptions extend over multiple lines, so we cannot just do param_index + 1.
                     # If the line is empty, the param description is finished, even if it extends over multiple lines.
                     next_param_index = index
-                elif type_index is None and ':type {}:'.format(field.name) in line:
+                elif type_index is None and f':type {field.name}:' in line:
                     # The index of the old type hint, we will either move this line or replace it
                     type_index = index
                     break
@@ -178,23 +155,6 @@
                 del lines[type_index]
             # Insert the new type line just before the next param
             lines.insert(next_param_index, type_line)
-=======
-        postgres_docu = 'https://docs.djangoproject.com/en/2.2/ref/contrib/postgres/fields/'
-        for field in obj._meta.fields:
-            field_type = type(field)
-            module = field_type.__module__
-            # Fix intersphinx mappings for django.contrib.postgres fields
-            if module == 'django.contrib.postgres.fields.array':
-                lines.append(f':type {field.attname}: `{module}.ArrayField <{postgres_docu}#arrayfield>`_')
-                continue
-            if module == 'django.contrib.postgres.fields.jsonb':
-                lines.append(f':type {field.attname}: `{module}.JSONField <{postgres_docu}#jsonfield>`_')
-                continue
-            if 'django.db.models' in module:
-                # scope with django.db.models * imports
-                module = 'django.db.models'
-            lines.append(f':type {field.attname}: {module}.{field_type.__name__}')
->>>>>>> 48becbcf
     return lines
 
 
