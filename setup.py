--- conflicted
+++ resolved
@@ -40,12 +40,9 @@
         "pylint-django==2.0.4",
         "pylint_runner==0.5.4",
         "requests==2.21.0",
-<<<<<<< HEAD
         "django-filer==1.5.0"
-=======
         "beautifulsoup4==4.7.1",
-        'lxml==4.3.3',
->>>>>>> 6adab96b
+        "lxml==4.3.3",
     ],
     author="Integreat App Project",
     author_email="info@integreat-app.de",
